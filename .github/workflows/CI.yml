name: CI

on:
  push:
    branches: [ "main" ]
  pull_request:
    branches: [ "main" ]

jobs:
  build:
    runs-on: ubuntu-latest

    steps:
      - uses: actions/checkout@v3

      - name: Install Rust
        uses: actions-rust-lang/setup-rust-toolchain@v1.8.0
        with:
          components: llvm-tools-preview

      - name: Install cargo-llvm-cov
        uses: taiki-e/install-action@v2.33.22
        with:
          tool: cargo-llvm-cov

      - name: Build project
        run: cargo build --verbose

      - name: Verify project formatting
        run: cargo fmt --all --check

      - name: Check for possible errors and coding suggestions
        run: cargo clippy --all-features

      - name: Run project tests
        env:
          RUST_LOG: warn
        run: cargo test --verbose

      - name: Run tests with coverage for all features
<<<<<<< HEAD
        run: cargo llvm-cov --workspace --all-features --summary-only --fail-under-lines 90
=======
        env:
          RUST_LOG: warn
        run: cargo llvm-cov --workspace --all-features --codecov --output-path codecov.json

      - name: Upload coverage to Codecov
        uses: codecov/codecov-action@v4.3.1
        with:
          files: codecov.json
          fail_ci_if_error: true
        env:
          CODECOV_TOKEN: ${{ secrets.CODECOV_TOKEN }}
>>>>>>> e316bba5
<|MERGE_RESOLUTION|>--- conflicted
+++ resolved
@@ -38,18 +38,4 @@
         run: cargo test --verbose
 
       - name: Run tests with coverage for all features
-<<<<<<< HEAD
-        run: cargo llvm-cov --workspace --all-features --summary-only --fail-under-lines 90
-=======
-        env:
-          RUST_LOG: warn
-        run: cargo llvm-cov --workspace --all-features --codecov --output-path codecov.json
-
-      - name: Upload coverage to Codecov
-        uses: codecov/codecov-action@v4.3.1
-        with:
-          files: codecov.json
-          fail_ci_if_error: true
-        env:
-          CODECOV_TOKEN: ${{ secrets.CODECOV_TOKEN }}
->>>>>>> e316bba5
+        run: cargo llvm-cov --workspace --all-features --summary-only --fail-under-lines 90